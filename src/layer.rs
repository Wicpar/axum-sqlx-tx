--- conflicted
+++ resolved
@@ -5,9 +5,7 @@
 use axum_core::response::IntoResponse;
 use bytes::Bytes;
 use futures_core::future::BoxFuture;
-use http_body::Body;
-use http_body_util::combinators::UnsyncBoxBody;
-use http_body_util::BodyExt;
+use http_body::{combinators::UnsyncBoxBody, Body};
 
 use crate::{tx::TxSlot, Marker, State};
 
@@ -120,13 +118,7 @@
 
             if !res.status().is_server_error() && !res.status().is_client_error() {
                 if let Err(error) = transaction.commit().await {
-<<<<<<< HEAD
-                    return Ok(E::from(Error::Database { error })
-                        .into_response()
-                        .map(|body| body.map_err(axum_core::Error::new).boxed_unsync()));
-=======
                     return Ok(error.into().into_response());
->>>>>>> 2b5a3c00
                 }
             }
 
@@ -153,6 +145,6 @@
             .route("/", axum::routing::get(|| async { "hello" }))
             .layer(layer);
 
-        axum::serve(todo!(), app.into_make_service());
+        axum::Server::bind(todo!()).serve(app.into_make_service());
     }
 }